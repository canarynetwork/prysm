--- conflicted
+++ resolved
@@ -4,11 +4,8 @@
 	"reflect"
 	"unsafe"
 
-<<<<<<< HEAD
+	"github.com/prysmaticlabs/eth2-types"
 	"google.golang.org/protobuf/proto"
-=======
-	"github.com/prysmaticlabs/eth2-types"
->>>>>>> cbd01d4f
 )
 
 // During deepValueEqual, must keep track of checks that are
