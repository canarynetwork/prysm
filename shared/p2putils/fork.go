--- conflicted
+++ resolved
@@ -9,12 +9,8 @@
 	"github.com/pkg/errors"
 	types "github.com/prysmaticlabs/eth2-types"
 	"github.com/prysmaticlabs/prysm/beacon-chain/core/helpers"
-<<<<<<< HEAD
-	pb "github.com/prysmaticlabs/prysm/proto/beacon/p2p/v1"
+	statepb "github.com/prysmaticlabs/prysm/proto/prysm/v2/state"
 	"github.com/prysmaticlabs/prysm/shared/bytesutil"
-=======
-	statepb "github.com/prysmaticlabs/prysm/proto/prysm/v2/state"
->>>>>>> 2d10bcf1
 	"github.com/prysmaticlabs/prysm/shared/params"
 )
 
@@ -86,21 +82,11 @@
 // returns the active fork version during this epoch.
 func Fork(
 	targetEpoch types.Epoch,
-<<<<<<< HEAD
-) (*pb.Fork, error) {
+) (*statepb.Fork, error) {
 	currentForkVersion := bytesutil.ToBytes4(params.BeaconConfig().GenesisForkVersion)
 	previousForkVersion := bytesutil.ToBytes4(params.BeaconConfig().GenesisForkVersion)
 	fSchedule := params.BeaconConfig().ForkVersionSchedule
 	sortedForkVersions := SortedForkVersions(fSchedule)
-=======
-) (*statepb.Fork, error) {
-	// We retrieve a list of scheduled forks by epoch.
-	// We loop through the keys in this map to determine the current
-	// fork version based on the requested epoch.
-	retrievedForkVersion := params.BeaconConfig().GenesisForkVersion
-	previousForkVersion := params.BeaconConfig().GenesisForkVersion
-	scheduledForks := params.BeaconConfig().ForkVersionSchedule
->>>>>>> 2d10bcf1
 	forkEpoch := types.Epoch(0)
 	for _, forkVersion := range sortedForkVersions {
 		epoch := fSchedule[forkVersion]
@@ -110,15 +96,9 @@
 			forkEpoch = epoch
 		}
 	}
-<<<<<<< HEAD
-	return &pb.Fork{
+	return &statepb.Fork{
 		PreviousVersion: previousForkVersion[:],
 		CurrentVersion:  currentForkVersion[:],
-=======
-	return &statepb.Fork{
-		PreviousVersion: previousForkVersion,
-		CurrentVersion:  retrievedForkVersion,
->>>>>>> 2d10bcf1
 		Epoch:           forkEpoch,
 	}, nil
 }
