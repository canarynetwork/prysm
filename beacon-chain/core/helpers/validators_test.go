--- conflicted
+++ resolved
@@ -246,17 +246,12 @@
 		{epoch: 3, domainType: 5, result: bytesutil.ToBytes(216172782113783813, 8)},
 	}
 	for _, tt := range tests {
-<<<<<<< HEAD
-		if !bytes.Equal(Domain(state.Fork, tt.epoch, bytesutil.Bytes4(tt.domainType)), tt.result) {
-			t.Errorf("wanted domain version: %d, got: %d", tt.result, Domain(state.Fork, tt.epoch, bytesutil.Bytes4(tt.domainType)))
-=======
 		domain, err := Domain(state.Fork, tt.epoch, bytesutil.ToBytes4(bytesutil.Bytes4(tt.domainType)))
 		if err != nil {
 			t.Fatal(err)
 		}
-		if domain != tt.version {
-			t.Errorf("wanted domain version: %d, got: %d", tt.version, domain)
->>>>>>> 26582cbf
+		if !bytes.Equal(domain, tt.result) {
+			t.Errorf("wanted domain version: %d, got: %d", tt.result, Domain(state.Fork, tt.epoch, bytesutil.Bytes4(tt.domainType)))
 		}
 	}
 }
