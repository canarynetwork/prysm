package p2p

import (
	"context"
	"crypto/rand"
	"reflect"
	"testing"
	"time"

	"github.com/ethereum/go-ethereum/p2p/discover"
	"github.com/ethereum/go-ethereum/p2p/enode"
	"github.com/ethereum/go-ethereum/p2p/enr"
	"github.com/libp2p/go-libp2p-core/crypto"
	"github.com/prysmaticlabs/go-bitfield"
	mock "github.com/prysmaticlabs/prysm/beacon-chain/blockchain/testing"
	"github.com/prysmaticlabs/prysm/beacon-chain/cache"
	"github.com/prysmaticlabs/prysm/beacon-chain/core/feed"
	statefeed "github.com/prysmaticlabs/prysm/beacon-chain/core/feed/state"
	pb "github.com/prysmaticlabs/prysm/proto/prysm/v1alpha1"
	"github.com/prysmaticlabs/prysm/proto/prysm/v1alpha1/wrapper"
	"github.com/prysmaticlabs/prysm/shared/params"
	"github.com/prysmaticlabs/prysm/shared/testutil/assert"
	"github.com/prysmaticlabs/prysm/shared/testutil/require"
)

func TestStartDiscV5_DiscoverPeersWithSubnets(t *testing.T) {
	// This test needs to be entirely rewritten and should be done in a follow up PR from #7885.
	t.Skip("This test is now failing after PR 7885 due to false positive")
	port := 2000
	ipAddr, pkey := createAddrAndPrivKey(t)
	genesisTime := time.Now()
	genesisValidatorsRoot := make([]byte, 32)
	s := &Service{
		cfg:                   &Config{UDPPort: uint(port)},
		genesisTime:           genesisTime,
		genesisValidatorsRoot: genesisValidatorsRoot,
	}
	bootListener, err := s.createListener(ipAddr, pkey)
	require.NoError(t, err)
	defer bootListener.Close()

	bootNode := bootListener.Self()
	// Use shorter period for testing.
	currentPeriod := pollingPeriod
	pollingPeriod = 1 * time.Second
	defer func() {
		pollingPeriod = currentPeriod
	}()

	var listeners []*discover.UDPv5
	for i := 1; i <= 3; i++ {
		port = 3000 + i
		cfg := &Config{
			BootstrapNodeAddr:   []string{bootNode.String()},
			Discv5BootStrapAddr: []string{bootNode.String()},
			MaxPeers:            30,
			UDPPort:             uint(port),
		}
		ipAddr, pkey := createAddrAndPrivKey(t)
		s = &Service{
			cfg:                   cfg,
			genesisTime:           genesisTime,
			genesisValidatorsRoot: genesisValidatorsRoot,
		}
		listener, err := s.startDiscoveryV5(ipAddr, pkey)
		assert.NoError(t, err, "Could not start discovery for node")
		bitV := bitfield.NewBitvector64()
		bitV.SetBitAt(uint64(i), true)

		entry := enr.WithEntry(attSubnetEnrKey, &bitV)
		listener.LocalNode().Set(entry)
		listeners = append(listeners, listener)
	}
	defer func() {
		// Close down all peers.
		for _, listener := range listeners {
			listener.Close()
		}
	}()

	// Make one service on port 4001.
	port = 4001
	cfg := &Config{
		BootstrapNodeAddr:   []string{bootNode.String()},
		Discv5BootStrapAddr: []string{bootNode.String()},
		MaxPeers:            30,
		UDPPort:             uint(port),
	}
	cfg.StateNotifier = &mock.MockStateNotifier{}
	s, err = NewService(context.Background(), cfg)
	require.NoError(t, err)
	exitRoutine := make(chan bool)
	go func() {
		s.Start()
		<-exitRoutine
	}()
	time.Sleep(50 * time.Millisecond)
	// Send in a loop to ensure it is delivered (busy wait for the service to subscribe to the state feed).
	for sent := 0; sent == 0; {
		sent = s.stateNotifier.StateFeed().Send(&feed.Event{
			Type: statefeed.Initialized,
			Data: &statefeed.InitializedData{
				StartTime:             time.Now(),
				GenesisValidatorsRoot: make([]byte, 32),
			},
		})
	}

	// Wait for the nodes to have their local routing tables to be populated with the other nodes
	time.Sleep(6 * discoveryWaitTime)

	// look up 3 different subnets
	ctx := context.Background()
	exists, err := s.FindPeersWithSubnet(ctx, "", 1, params.BeaconNetworkConfig().MinimumPeersInSubnet)
	require.NoError(t, err)
	exists2, err := s.FindPeersWithSubnet(ctx, "", 2, params.BeaconNetworkConfig().MinimumPeersInSubnet)
	require.NoError(t, err)
	exists3, err := s.FindPeersWithSubnet(ctx, "", 3, params.BeaconNetworkConfig().MinimumPeersInSubnet)
	require.NoError(t, err)
	if !exists || !exists2 || !exists3 {
		t.Fatal("Peer with subnet doesn't exist")
	}

	// Update ENR of a peer.
	testService := &Service{
		dv5Listener: listeners[0],
		metaData: wrapper.WrappedMetadataV0(&pb.MetaDataV0{
			Attnets: bitfield.NewBitvector64(),
		}),
	}
	cache.SubnetIDs.AddAttesterSubnetID(0, 10)
	testService.RefreshENR()
	time.Sleep(2 * time.Second)

	exists, err = s.FindPeersWithSubnet(ctx, "", 2, params.BeaconNetworkConfig().MinimumPeersInSubnet)
	require.NoError(t, err)

	assert.Equal(t, true, exists, "Peer with subnet doesn't exist")
	assert.NoError(t, s.Stop())
	exitRoutine <- true
}

func Test_AttSubnets(t *testing.T) {
	tests := []struct {
		name        string
		record      func(t *testing.T) *enr.Record
		want        []uint64
		wantErr     bool
		errContains string
	}{
		{
			name: "valid record",
			record: func(t *testing.T) *enr.Record {
				db, err := enode.OpenDB("")
				assert.NoError(t, err)
				priv, _, err := crypto.GenerateSecp256k1Key(rand.Reader)
				assert.NoError(t, err)
				convertedKey := convertFromInterfacePrivKey(priv)
				assert.NoError(t, err)
				localNode := enode.NewLocalNode(db, convertedKey)
				localNode = initializeAttSubnets(localNode)
				return localNode.Node().Record()
			},
			want:    nil,
			wantErr: false,
		},
		{
			name: "too small subnet",
			record: func(t *testing.T) *enr.Record {
				db, err := enode.OpenDB("")
				assert.NoError(t, err)
				priv, _, err := crypto.GenerateSecp256k1Key(rand.Reader)
				assert.NoError(t, err)
				convertedKey := convertFromInterfacePrivKey(priv)
				assert.NoError(t, err)
				localNode := enode.NewLocalNode(db, convertedKey)
				entry := enr.WithEntry(attSubnetEnrKey, []byte{})
				localNode.Set(entry)
				return localNode.Node().Record()
			},
			want:        []uint64{},
			wantErr:     true,
			errContains: "invalid bitvector provided, it has a size of",
		},
		{
			name: "half sized subnet",
			record: func(t *testing.T) *enr.Record {
				db, err := enode.OpenDB("")
				assert.NoError(t, err)
				priv, _, err := crypto.GenerateSecp256k1Key(rand.Reader)
				assert.NoError(t, err)
				convertedKey := convertFromInterfacePrivKey(priv)
				assert.NoError(t, err)
				localNode := enode.NewLocalNode(db, convertedKey)
				entry := enr.WithEntry(attSubnetEnrKey, make([]byte, 4))
				localNode.Set(entry)
				return localNode.Node().Record()
			},
			want:        []uint64{},
			wantErr:     true,
			errContains: "invalid bitvector provided, it has a size of",
		},
		{
			name: "too large subnet",
			record: func(t *testing.T) *enr.Record {
				db, err := enode.OpenDB("")
				assert.NoError(t, err)
				priv, _, err := crypto.GenerateSecp256k1Key(rand.Reader)
				assert.NoError(t, err)
				convertedKey := convertFromInterfacePrivKey(priv)
				assert.NoError(t, err)
				localNode := enode.NewLocalNode(db, convertedKey)
<<<<<<< HEAD
				entry := enr.WithEntry(attSubnetEnrKey, make([]byte, determineSize(int(attestationSubnetCount))+1))
=======
				entry := enr.WithEntry(attSubnetEnrKey, make([]byte, byteCount(int(attestationSubnetCount))+1))
>>>>>>> 5b7b9f9a
				localNode.Set(entry)
				return localNode.Node().Record()
			},
			want:        []uint64{},
			wantErr:     true,
			errContains: "invalid bitvector provided, it has a size of",
		},
		{
			name: "very large subnet",
			record: func(t *testing.T) *enr.Record {
				db, err := enode.OpenDB("")
				assert.NoError(t, err)
				priv, _, err := crypto.GenerateSecp256k1Key(rand.Reader)
				assert.NoError(t, err)
				convertedKey := convertFromInterfacePrivKey(priv)
				assert.NoError(t, err)
				localNode := enode.NewLocalNode(db, convertedKey)
<<<<<<< HEAD
				entry := enr.WithEntry(attSubnetEnrKey, make([]byte, determineSize(int(attestationSubnetCount))+100))
=======
				entry := enr.WithEntry(attSubnetEnrKey, make([]byte, byteCount(int(attestationSubnetCount))+100))
>>>>>>> 5b7b9f9a
				localNode.Set(entry)
				return localNode.Node().Record()
			},
			want:        []uint64{},
			wantErr:     true,
			errContains: "invalid bitvector provided, it has a size of",
		},
		{
			name: "single subnet",
			record: func(t *testing.T) *enr.Record {
				db, err := enode.OpenDB("")
				assert.NoError(t, err)
				priv, _, err := crypto.GenerateSecp256k1Key(rand.Reader)
				assert.NoError(t, err)
				convertedKey := convertFromInterfacePrivKey(priv)
				assert.NoError(t, err)
				localNode := enode.NewLocalNode(db, convertedKey)
				bitV := bitfield.NewBitvector64()
				bitV.SetBitAt(0, true)
				entry := enr.WithEntry(attSubnetEnrKey, bitV.Bytes())
				localNode.Set(entry)
				return localNode.Node().Record()
			},
			want:    []uint64{0},
			wantErr: false,
		},
		{
			name: "multiple subnets",
			record: func(t *testing.T) *enr.Record {
				db, err := enode.OpenDB("")
				assert.NoError(t, err)
				priv, _, err := crypto.GenerateSecp256k1Key(rand.Reader)
				assert.NoError(t, err)
				convertedKey := convertFromInterfacePrivKey(priv)
				assert.NoError(t, err)
				localNode := enode.NewLocalNode(db, convertedKey)
				bitV := bitfield.NewBitvector64()
				for i := uint64(0); i < bitV.Len(); i++ {
					// skip 2 subnets
					if (i+1)%2 == 0 {
						continue
					}
					bitV.SetBitAt(i, true)
				}
				bitV.SetBitAt(0, true)
				entry := enr.WithEntry(attSubnetEnrKey, bitV.Bytes())
				localNode.Set(entry)
				return localNode.Node().Record()
			},
			want: []uint64{0, 2, 4, 6, 8, 10, 12, 14, 16, 18, 20,
				22, 24, 26, 28, 30, 32, 34, 36, 38, 40, 42, 44, 46, 48,
				50, 52, 54, 56, 58, 60, 62},
			wantErr: false,
		},
		{
			name: "all subnets",
			record: func(t *testing.T) *enr.Record {
				db, err := enode.OpenDB("")
				assert.NoError(t, err)
				priv, _, err := crypto.GenerateSecp256k1Key(rand.Reader)
				assert.NoError(t, err)
				convertedKey := convertFromInterfacePrivKey(priv)
				assert.NoError(t, err)
				localNode := enode.NewLocalNode(db, convertedKey)
				bitV := bitfield.NewBitvector64()
				for i := uint64(0); i < bitV.Len(); i++ {
					bitV.SetBitAt(i, true)
				}
				entry := enr.WithEntry(attSubnetEnrKey, bitV.Bytes())
				localNode.Set(entry)
				return localNode.Node().Record()
			},
			want: []uint64{0, 1, 2, 3, 4, 5, 6, 7, 8, 9, 10, 11, 12, 13, 14, 15, 16, 17, 18, 19, 20,
				21, 22, 23, 24, 25, 26, 27, 28, 29, 30, 31, 32, 33, 34, 35, 36, 37, 38, 39, 40, 41, 42, 43, 44, 45, 46, 47, 48, 49,
				50, 51, 52, 53, 54, 55, 56, 57, 58, 59, 60, 61, 62, 63},
			wantErr: false,
		},
	}
	for _, tt := range tests {
		t.Run(tt.name, func(t *testing.T) {
			got, err := attSubnets(tt.record(t))
			if (err != nil) != tt.wantErr {
				t.Errorf("syncSubnets() error = %v, wantErr %v", err, tt.wantErr)
				return
			}
			if tt.wantErr {
				assert.ErrorContains(t, tt.errContains, err)
			}
			if !reflect.DeepEqual(got, tt.want) {
				t.Errorf("syncSubnets() got = %v, want %v", got, tt.want)
			}
		})
	}
}

func Test_SyncSubnets(t *testing.T) {
	tests := []struct {
		name        string
		record      func(t *testing.T) *enr.Record
		want        []uint64
		wantErr     bool
		errContains string
	}{
		{
			name: "valid record",
			record: func(t *testing.T) *enr.Record {
				db, err := enode.OpenDB("")
				assert.NoError(t, err)
				priv, _, err := crypto.GenerateSecp256k1Key(rand.Reader)
				assert.NoError(t, err)
				convertedKey := convertFromInterfacePrivKey(priv)
				assert.NoError(t, err)
				localNode := enode.NewLocalNode(db, convertedKey)
				localNode = initializeSyncCommSubnets(localNode)
				return localNode.Node().Record()
			},
			want:    nil,
			wantErr: false,
		},
		{
			name: "too small subnet",
			record: func(t *testing.T) *enr.Record {
				db, err := enode.OpenDB("")
				assert.NoError(t, err)
				priv, _, err := crypto.GenerateSecp256k1Key(rand.Reader)
				assert.NoError(t, err)
				convertedKey := convertFromInterfacePrivKey(priv)
				assert.NoError(t, err)
				localNode := enode.NewLocalNode(db, convertedKey)
				entry := enr.WithEntry(syncCommsSubnetEnrKey, []byte{})
				localNode.Set(entry)
				return localNode.Node().Record()
			},
			want:        []uint64{},
			wantErr:     true,
			errContains: "invalid bitvector provided, it has a size of",
		},
		{
			name: "too large subnet",
			record: func(t *testing.T) *enr.Record {
				db, err := enode.OpenDB("")
				assert.NoError(t, err)
				priv, _, err := crypto.GenerateSecp256k1Key(rand.Reader)
				assert.NoError(t, err)
				convertedKey := convertFromInterfacePrivKey(priv)
				assert.NoError(t, err)
				localNode := enode.NewLocalNode(db, convertedKey)
<<<<<<< HEAD
				entry := enr.WithEntry(syncCommsSubnetEnrKey, make([]byte, determineSize(int(syncCommsSubnetCount))+1))
=======
				entry := enr.WithEntry(syncCommsSubnetEnrKey, make([]byte, byteCount(int(syncCommsSubnetCount))+1))
>>>>>>> 5b7b9f9a
				localNode.Set(entry)
				return localNode.Node().Record()
			},
			want:        []uint64{},
			wantErr:     true,
			errContains: "invalid bitvector provided, it has a size of",
		},
		{
			name: "very large subnet",
			record: func(t *testing.T) *enr.Record {
				db, err := enode.OpenDB("")
				assert.NoError(t, err)
				priv, _, err := crypto.GenerateSecp256k1Key(rand.Reader)
				assert.NoError(t, err)
				convertedKey := convertFromInterfacePrivKey(priv)
				assert.NoError(t, err)
				localNode := enode.NewLocalNode(db, convertedKey)
<<<<<<< HEAD
				entry := enr.WithEntry(syncCommsSubnetEnrKey, make([]byte, determineSize(int(syncCommsSubnetCount))+100))
=======
				entry := enr.WithEntry(syncCommsSubnetEnrKey, make([]byte, byteCount(int(syncCommsSubnetCount))+100))
>>>>>>> 5b7b9f9a
				localNode.Set(entry)
				return localNode.Node().Record()
			},
			want:        []uint64{},
			wantErr:     true,
			errContains: "invalid bitvector provided, it has a size of",
		},
		{
			name: "single subnet",
			record: func(t *testing.T) *enr.Record {
				db, err := enode.OpenDB("")
				assert.NoError(t, err)
				priv, _, err := crypto.GenerateSecp256k1Key(rand.Reader)
				assert.NoError(t, err)
				convertedKey := convertFromInterfacePrivKey(priv)
				assert.NoError(t, err)
				localNode := enode.NewLocalNode(db, convertedKey)
				bitV := bitfield.Bitvector4{byte(0x00)}
				bitV.SetBitAt(0, true)
				entry := enr.WithEntry(syncCommsSubnetEnrKey, bitV.Bytes())
				localNode.Set(entry)
				return localNode.Node().Record()
			},
			want:    []uint64{0},
			wantErr: false,
		},
		{
			name: "multiple subnets",
			record: func(t *testing.T) *enr.Record {
				db, err := enode.OpenDB("")
				assert.NoError(t, err)
				priv, _, err := crypto.GenerateSecp256k1Key(rand.Reader)
				assert.NoError(t, err)
				convertedKey := convertFromInterfacePrivKey(priv)
				assert.NoError(t, err)
				localNode := enode.NewLocalNode(db, convertedKey)
				bitV := bitfield.Bitvector4{byte(0x00)}
				for i := uint64(0); i < bitV.Len(); i++ {
					// skip 2 subnets
					if (i+1)%2 == 0 {
						continue
					}
					bitV.SetBitAt(i, true)
				}
				bitV.SetBitAt(0, true)
				entry := enr.WithEntry(syncCommsSubnetEnrKey, bitV.Bytes())
				localNode.Set(entry)
				return localNode.Node().Record()
			},
			want:    []uint64{0, 2},
			wantErr: false,
		},
		{
			name: "all subnets",
			record: func(t *testing.T) *enr.Record {
				db, err := enode.OpenDB("")
				assert.NoError(t, err)
				priv, _, err := crypto.GenerateSecp256k1Key(rand.Reader)
				assert.NoError(t, err)
				convertedKey := convertFromInterfacePrivKey(priv)
				assert.NoError(t, err)
				localNode := enode.NewLocalNode(db, convertedKey)
				bitV := bitfield.Bitvector4{byte(0x00)}
				for i := uint64(0); i < bitV.Len(); i++ {
					bitV.SetBitAt(i, true)
				}
				entry := enr.WithEntry(syncCommsSubnetEnrKey, bitV.Bytes())
				localNode.Set(entry)
				return localNode.Node().Record()
			},
			want:    []uint64{0, 1, 2, 3},
			wantErr: false,
		},
	}
	for _, tt := range tests {
		t.Run(tt.name, func(t *testing.T) {
			got, err := syncSubnets(tt.record(t))
			if (err != nil) != tt.wantErr {
				t.Errorf("syncSubnets() error = %v, wantErr %v", err, tt.wantErr)
				return
			}
			if tt.wantErr {
				assert.ErrorContains(t, tt.errContains, err)
			}
			if !reflect.DeepEqual(got, tt.want) {
				t.Errorf("syncSubnets() got = %v, want %v", got, tt.want)
			}
		})
	}
}<|MERGE_RESOLUTION|>--- conflicted
+++ resolved
@@ -210,11 +210,7 @@
 				convertedKey := convertFromInterfacePrivKey(priv)
 				assert.NoError(t, err)
 				localNode := enode.NewLocalNode(db, convertedKey)
-<<<<<<< HEAD
-				entry := enr.WithEntry(attSubnetEnrKey, make([]byte, determineSize(int(attestationSubnetCount))+1))
-=======
 				entry := enr.WithEntry(attSubnetEnrKey, make([]byte, byteCount(int(attestationSubnetCount))+1))
->>>>>>> 5b7b9f9a
 				localNode.Set(entry)
 				return localNode.Node().Record()
 			},
@@ -232,11 +228,7 @@
 				convertedKey := convertFromInterfacePrivKey(priv)
 				assert.NoError(t, err)
 				localNode := enode.NewLocalNode(db, convertedKey)
-<<<<<<< HEAD
-				entry := enr.WithEntry(attSubnetEnrKey, make([]byte, determineSize(int(attestationSubnetCount))+100))
-=======
 				entry := enr.WithEntry(attSubnetEnrKey, make([]byte, byteCount(int(attestationSubnetCount))+100))
->>>>>>> 5b7b9f9a
 				localNode.Set(entry)
 				return localNode.Node().Record()
 			},
@@ -384,11 +376,7 @@
 				convertedKey := convertFromInterfacePrivKey(priv)
 				assert.NoError(t, err)
 				localNode := enode.NewLocalNode(db, convertedKey)
-<<<<<<< HEAD
-				entry := enr.WithEntry(syncCommsSubnetEnrKey, make([]byte, determineSize(int(syncCommsSubnetCount))+1))
-=======
 				entry := enr.WithEntry(syncCommsSubnetEnrKey, make([]byte, byteCount(int(syncCommsSubnetCount))+1))
->>>>>>> 5b7b9f9a
 				localNode.Set(entry)
 				return localNode.Node().Record()
 			},
@@ -406,11 +394,7 @@
 				convertedKey := convertFromInterfacePrivKey(priv)
 				assert.NoError(t, err)
 				localNode := enode.NewLocalNode(db, convertedKey)
-<<<<<<< HEAD
-				entry := enr.WithEntry(syncCommsSubnetEnrKey, make([]byte, determineSize(int(syncCommsSubnetCount))+100))
-=======
 				entry := enr.WithEntry(syncCommsSubnetEnrKey, make([]byte, byteCount(int(syncCommsSubnetCount))+100))
->>>>>>> 5b7b9f9a
 				localNode.Set(entry)
 				return localNode.Node().Record()
 			},
