--- conflicted
+++ resolved
@@ -241,16 +241,10 @@
 		if err != nil {
 			return nil, status.Errorf(codes.Internal, "Could not get signed beacon block: %v", err)
 		}
-<<<<<<< HEAD
-		return &ethpbv2.SignedBlockResponseV2{
-			Data: &ethpbv2.SignedBeaconBlockContainerV2{
-				Block:     &ethpbv2.SignedBeaconBlockContainerV2_Phase0Block{Phase0Block: v1Blk.Block},
-=======
 		return &ethpbv2.BlockResponseV2{
 			Version: ethpbv2.Version_PHASE0,
 			Data: &ethpbv2.BeaconBlockContainerV2{
 				Block:     &ethpbv2.BeaconBlockContainerV2_Phase0Block{Phase0Block: v1Blk.Block},
->>>>>>> 1ccbe792
 				Signature: v1Blk.Signature,
 			},
 		}, nil
@@ -263,16 +257,10 @@
 	if err != nil {
 		return nil, status.Errorf(codes.Internal, "Could not get signed beacon block: %v", err)
 	}
-<<<<<<< HEAD
-	return &ethpbv2.SignedBlockResponseV2{
-		Data: &ethpbv2.SignedBeaconBlockContainerV2{
-			Block:     &ethpbv2.SignedBeaconBlockContainerV2_AltairBlock{AltairBlock: v2Blk},
-=======
 	return &ethpbv2.BlockResponseV2{
 		Version: ethpbv2.Version_ALTAIR,
 		Data: &ethpbv2.BeaconBlockContainerV2{
 			Block:     &ethpbv2.BeaconBlockContainerV2_AltairBlock{AltairBlock: v2Blk},
->>>>>>> 1ccbe792
 			Signature: blk.Signature(),
 		},
 	}, nil
