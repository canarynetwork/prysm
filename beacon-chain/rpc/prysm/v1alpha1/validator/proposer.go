package validator

import (
	"bytes"
	"context"
	"encoding/hex"
	"fmt"
	"math/big"
	"reflect"
	"time"

	fastssz "github.com/ferranbt/fastssz"
	"github.com/pkg/errors"
	types "github.com/prysmaticlabs/eth2-types"
	"github.com/prysmaticlabs/prysm/beacon-chain/core"
	"github.com/prysmaticlabs/prysm/beacon-chain/core/blocks"
	"github.com/prysmaticlabs/prysm/beacon-chain/core/feed"
	blockfeed "github.com/prysmaticlabs/prysm/beacon-chain/core/feed/block"
	"github.com/prysmaticlabs/prysm/beacon-chain/core/helpers"
	"github.com/prysmaticlabs/prysm/beacon-chain/core/transition"
	"github.com/prysmaticlabs/prysm/beacon-chain/core/transition/interop"
	"github.com/prysmaticlabs/prysm/beacon-chain/state"
	ethpb "github.com/prysmaticlabs/prysm/proto/prysm/v1alpha1"
	"github.com/prysmaticlabs/prysm/proto/prysm/v1alpha1/block"
	"github.com/prysmaticlabs/prysm/proto/prysm/v1alpha1/wrapper"
	attaggregation "github.com/prysmaticlabs/prysm/shared/aggregation/attestations"
	synccontribution "github.com/prysmaticlabs/prysm/shared/aggregation/sync_contribution"
	"github.com/prysmaticlabs/prysm/shared/bls"
	"github.com/prysmaticlabs/prysm/shared/bytesutil"
	"github.com/prysmaticlabs/prysm/shared/featureconfig"
	"github.com/prysmaticlabs/prysm/shared/hashutil"
	"github.com/prysmaticlabs/prysm/shared/params"
	"github.com/prysmaticlabs/prysm/shared/rand"
	"github.com/prysmaticlabs/prysm/shared/trieutil"
	"github.com/sirupsen/logrus"
	"go.opencensus.io/trace"
	"golang.org/x/sync/errgroup"
	"google.golang.org/grpc/codes"
	"google.golang.org/grpc/status"
)

// eth1DataNotification is a latch to stop flooding logs with the same warning.
var eth1DataNotification bool

const eth1dataTimeout = 2 * time.Second

type eth1DataSingleVote struct {
	eth1Data    *ethpb.Eth1Data
	blockHeight *big.Int
}

type eth1DataAggregatedVote struct {
	data  eth1DataSingleVote
	votes int
}

// blockData required to create a beacon block.
type blockData struct {
	ParentRoot        []byte
	Graffiti          [32]byte
	ProposerIdx       types.ValidatorIndex
	Eth1Data          *ethpb.Eth1Data
	Deposits          []*ethpb.Deposit
	Attestations      []*ethpb.Attestation
	ProposerSlashings []*ethpb.ProposerSlashing
	AttesterSlashings []*ethpb.AttesterSlashing
	VoluntaryExits    []*ethpb.SignedVoluntaryExit
}

// GetBeaconBlock is called by a proposer during its assigned slot to request a block to sign
// by passing in the slot and the signed randao reveal of the slot. Returns phase0 beacon blocks
// before the Altair fork epoch and Altair blocks post-fork epoch.
func (vs *Server) GetBeaconBlock(ctx context.Context, req *ethpb.BlockRequest) (*ethpb.GenericBeaconBlock, error) {
	ctx, span := trace.StartSpan(ctx, "ProposerServer.GetBeaconBlock")
	defer span.End()
	span.AddAttributes(trace.Int64Attribute("slot", int64(req.Slot)))
	if core.SlotToEpoch(req.Slot) < params.BeaconConfig().AltairForkEpoch {
		blk, err := vs.getPhase0BeaconBlock(ctx, req)
		if err != nil {
			return nil, status.Errorf(codes.Internal, "Could not fetch phase0 beacon block: %v", err)
		}
		return &ethpb.GenericBeaconBlock{Block: &ethpb.GenericBeaconBlock_Phase0{Phase0: blk}}, nil
	}
	blk, err := vs.getAltairBeaconBlock(ctx, req)
	if err != nil {
		return nil, status.Errorf(codes.Internal, "Could not fetch Altair beacon block: %v", err)
	}
	return &ethpb.GenericBeaconBlock{Block: &ethpb.GenericBeaconBlock_Altair{Altair: blk}}, nil
}

// GetBlock is called by a proposer during its assigned slot to request a block to sign
// by passing in the slot and the signed randao reveal of the slot.
//
// DEPRECATED: Use GetBeaconBlock instead ot handle blocks pre and post-Altair hard fork. This endpoint
// cannot handle blocks after the Altair fork epoch.
func (vs *Server) GetBlock(ctx context.Context, req *ethpb.BlockRequest) (*ethpb.BeaconBlock, error) {
	ctx, span := trace.StartSpan(ctx, "ProposerServer.GetBlock")
	defer span.End()
	span.AddAttributes(trace.Int64Attribute("slot", int64(req.Slot)))
	return vs.getPhase0BeaconBlock(ctx, req)
}

func (vs *Server) getAltairBeaconBlock(ctx context.Context, req *ethpb.BlockRequest) (*ethpb.BeaconBlockAltair, error) {
	ctx, span := trace.StartSpan(ctx, "ProposerServer.getAltairBeaconBlock")
	defer span.End()
	blkData, err := vs.buildPhase0BlockData(ctx, req)
	if err != nil {
		return nil, fmt.Errorf("could not build block data: %v", err)
	}

	// Use zero hash as stub for state root to compute later.
	stateRoot := params.BeaconConfig().ZeroHash[:]

	// No need for safe sub as req.Slot cannot be 0 if requesting Altair blocks. If 0, we will be throwing
	// an error in the first validity check of this endpoint.
	syncAggregate, err := vs.getSyncAggregate(ctx, req.Slot-1, bytesutil.ToBytes32(blkData.ParentRoot))
	if err != nil {
		return nil, err
	}

	blk := &ethpb.BeaconBlockAltair{
		Slot:          req.Slot,
		ParentRoot:    blkData.ParentRoot,
		StateRoot:     stateRoot,
		ProposerIndex: blkData.ProposerIdx,
		Body: &ethpb.BeaconBlockBodyAltair{
			Eth1Data:          blkData.Eth1Data,
			Deposits:          blkData.Deposits,
			Attestations:      blkData.Attestations,
			RandaoReveal:      req.RandaoReveal,
			ProposerSlashings: blkData.ProposerSlashings,
			AttesterSlashings: blkData.AttesterSlashings,
			VoluntaryExits:    blkData.VoluntaryExits,
			Graffiti:          blkData.Graffiti[:],
			SyncAggregate:     syncAggregate,
		},
	}
	// Compute state root with the newly constructed block.
	wsb, err := wrapper.WrappedAltairSignedBeaconBlock(
		&ethpb.SignedBeaconBlockAltair{Block: blk, Signature: make([]byte, 96)},
	)
	if err != nil {
		return nil, err
	}
	stateRoot, err = vs.ComputeStateRoot(ctx, wsb)
	if err != nil {
		interop.WriteBlockToDisk(wsb, true /*failed*/)
		return nil, fmt.Errorf("could not compute state root: %v", err)
	}
	blk.StateRoot = stateRoot
	return blk, nil
}

func (vs *Server) getPhase0BeaconBlock(ctx context.Context, req *ethpb.BlockRequest) (*ethpb.BeaconBlock, error) {
	ctx, span := trace.StartSpan(ctx, "ProposerServer.getPhase0BeaconBlock")
	defer span.End()
	blkData, err := vs.buildPhase0BlockData(ctx, req)
	if err != nil {
		return nil, fmt.Errorf("could not build block data: %v", err)
	}

	// Use zero hash as stub for state root to compute later.
	stateRoot := params.BeaconConfig().ZeroHash[:]

	blk := &ethpb.BeaconBlock{
		Slot:          req.Slot,
		ParentRoot:    blkData.ParentRoot,
		StateRoot:     stateRoot,
		ProposerIndex: blkData.ProposerIdx,
		Body: &ethpb.BeaconBlockBody{
			Eth1Data:          blkData.Eth1Data,
			Deposits:          blkData.Deposits,
			Attestations:      blkData.Attestations,
			RandaoReveal:      req.RandaoReveal,
			ProposerSlashings: blkData.ProposerSlashings,
			AttesterSlashings: blkData.AttesterSlashings,
			VoluntaryExits:    blkData.VoluntaryExits,
			Graffiti:          blkData.Graffiti[:],
		},
	}

	// Compute state root with the newly constructed block.
	stateRoot, err = vs.ComputeStateRoot(
		ctx, wrapper.WrappedPhase0SignedBeaconBlock(
			&ethpb.SignedBeaconBlock{Block: blk, Signature: make([]byte, 96)},
		),
	)
	if err != nil {
		interop.WriteBlockToDisk(wrapper.WrappedPhase0SignedBeaconBlock(&ethpb.SignedBeaconBlock{Block: blk}), true /*failed*/)
		return nil, fmt.Errorf("could not compute state root: %v", err)
	}
	blk.StateRoot = stateRoot
	return blk, nil
}

// Build data required for creating a new beacon block, so this method can be shared across forks.
func (vs *Server) buildPhase0BlockData(ctx context.Context, req *ethpb.BlockRequest) (*blockData, error) {
	ctx, span := trace.StartSpan(ctx, "ProposerServer.buildPhase0BlockData")
	defer span.End()

	if vs.SyncChecker.Syncing() {
		return nil, fmt.Errorf("syncing to latest head, not ready to respond")
	}

	// Retrieve the parent block as the current head of the canonical chain.
	parentRoot, err := vs.HeadFetcher.HeadRoot(ctx)
	if err != nil {
		return nil, fmt.Errorf("could not retrieve head root: %v", err)
	}

	head, err := vs.HeadFetcher.HeadState(ctx)
	if err != nil {
		return nil, fmt.Errorf("could not get head state %v", err)
	}

	if featureconfig.Get().EnableNextSlotStateCache {
		head, err = transition.ProcessSlotsUsingNextSlotCache(ctx, head, parentRoot, req.Slot)
		if err != nil {
			return nil, fmt.Errorf("could not advance slots to calculate proposer index: %v", err)
		}
	} else {
		head, err = transition.ProcessSlots(ctx, head, req.Slot)
		if err != nil {
			return nil, fmt.Errorf("could not advance slot to calculate proposer index: %v", err)
		}
	}

	eth1Data, err := vs.eth1DataMajorityVote(ctx, head)
	if err != nil {
		return nil, fmt.Errorf("could not get ETH1 data: %v", err)
	}

	deposits, atts, err := vs.depositAndPackAttestations(ctx, head, eth1Data)
	if err != nil {
<<<<<<< HEAD
		return nil, err
=======
		return nil, fmt.Errorf("could not get ETH1 deposits: %v", err)
	}

	// Pack aggregated attestations which have not been included in the beacon chain.
	atts, err := vs.packAttestations(ctx, head)
	if err != nil {
		return nil, fmt.Errorf("could not get attestations to pack into block: %v", err)
>>>>>>> cb9c1ad0
	}

	graffiti := bytesutil.ToBytes32(req.Graffiti)

	// Calculate new proposer index.
	idx, err := helpers.BeaconProposerIndex(head)
	if err != nil {
		return nil, fmt.Errorf("could not calculate proposer index %v", err)
	}

	return &blockData{
		ParentRoot:        parentRoot,
		Graffiti:          graffiti,
		ProposerIdx:       idx,
		Eth1Data:          eth1Data,
		Deposits:          deposits,
		Attestations:      atts,
		ProposerSlashings: vs.SlashingsPool.PendingProposerSlashings(ctx, head, false /*noLimit*/),
		AttesterSlashings: vs.SlashingsPool.PendingAttesterSlashings(ctx, head, false /*noLimit*/),
		VoluntaryExits:    vs.ExitPool.PendingExits(head, req.Slot, false /*noLimit*/),
	}, nil
}

// ProposeBeaconBlock is called by a proposer during its assigned slot to create a block in an attempt
// to get it processed by the beacon node as the canonical head.
func (vs *Server) ProposeBeaconBlock(ctx context.Context, req *ethpb.GenericSignedBeaconBlock) (*ethpb.ProposeResponse, error) {
	ctx, span := trace.StartSpan(ctx, "ProposerServer.ProposeBeaconBlock")
	defer span.End()
	var blk block.SignedBeaconBlock
	var err error
	switch b := req.Block.(type) {
	case *ethpb.GenericSignedBeaconBlock_Phase0:
		blk = wrapper.WrappedPhase0SignedBeaconBlock(b.Phase0)
	case *ethpb.GenericSignedBeaconBlock_Altair:
		blk, err = wrapper.WrappedAltairSignedBeaconBlock(b.Altair)
		if err != nil {
			return nil, status.Error(codes.Internal, "could not wrap altair beacon block")
		}
	default:
		return nil, status.Error(codes.Internal, "block version not supported")
	}
	return vs.proposeGenericBeaconBlock(ctx, blk)
}

func (vs *Server) depositAndPackAttestations(ctx context.Context, head state.BeaconState, eth1Data *ethpb.Eth1Data) ([]*ethpb.Deposit, []*ethpb.Attestation, error) {
	if featureconfig.Get().EnableGetBlockOptimizations {
		deposits, atts, err := vs.optimizedDepositAndPackAttestations(ctx, head, eth1Data)
		if err != nil {
			return nil, nil, err
		}
		return deposits, atts, nil
	}

	// Pack ETH1 deposits which have not been included in the beacon chain.
	deposits, err := vs.deposits(ctx, head, eth1Data)
	if err != nil {
		return nil, nil, status.Errorf(codes.Internal, "Could not get ETH1 deposits: %v", err)
	}

	// Pack aggregated attestations which have not been included in the beacon chain.
	atts, err := vs.packAttestations(ctx, head)
	if err != nil {
		return nil, nil, status.Errorf(codes.Internal, "Could not get attestations to pack into block: %v", err)
	}

	return deposits, atts, nil
}

func (vs *Server) optimizedDepositAndPackAttestations(ctx context.Context, head state.BeaconState, eth1Data *ethpb.Eth1Data) ([]*ethpb.Deposit, []*ethpb.Attestation, error) {
	eg, egctx := errgroup.WithContext(ctx)
	var deposits []*ethpb.Deposit
	var atts []*ethpb.Attestation

	eg.Go(func() error {
		// Pack ETH1 deposits which have not been included in the beacon chain.
		localDeposits, err := vs.deposits(egctx, head, eth1Data)
		if err != nil {
			return status.Errorf(codes.Internal, "Could not get ETH1 deposits: %v", err)
		}
		// if the original context is cancelled, then cancel this routine toobazel run //:gazelle -- fix`
		select {
		case <-egctx.Done():
			return egctx.Err()
		default:
		}
		deposits = localDeposits
		return nil
	})

	eg.Go(func() error {
		// Pack aggregated attestations which have not been included in the beacon chain.
		localAtts, err := vs.packAttestations(egctx, head)
		if err != nil {
			return status.Errorf(codes.Internal, "Could not get attestations to pack into block: %v", err)
		}
		// if the original context is cancelled, then cancel this routine too
		select {
		case <-egctx.Done():
			return egctx.Err()
		default:
		}
		atts = localAtts
		return nil
	})

	return deposits, atts, eg.Wait()
}

// ProposeBlock is called by a proposer during its assigned slot to create a block in an attempt
// to get it processed by the beacon node as the canonical head.
//
// DEPRECATED: Use ProposeBeaconBlock instead.
func (vs *Server) ProposeBlock(ctx context.Context, rBlk *ethpb.SignedBeaconBlock) (*ethpb.ProposeResponse, error) {
	ctx, span := trace.StartSpan(ctx, "ProposerServer.ProposeBlock")
	defer span.End()
	blk := wrapper.WrappedPhase0SignedBeaconBlock(rBlk)
	return vs.proposeGenericBeaconBlock(ctx, blk)
}

func (vs *Server) proposeGenericBeaconBlock(ctx context.Context, blk block.SignedBeaconBlock) (*ethpb.ProposeResponse, error) {
	ctx, span := trace.StartSpan(ctx, "ProposerServer.proposeGenericBeaconBlock")
	defer span.End()
	root, err := blk.Block().HashTreeRoot()
	if err != nil {
		return nil, fmt.Errorf("could not tree hash block: %v", err)
	}

	// Do not block proposal critical path with debug logging or block feed updates.
	defer func() {
		log.WithField("blockRoot", fmt.Sprintf("%#x", bytesutil.Trunc(root[:]))).Debugf(
			"Block proposal received via RPC")
		vs.BlockNotifier.BlockFeed().Send(&feed.Event{
			Type: blockfeed.ReceivedBlock,
			Data: &blockfeed.ReceivedBlockData{SignedBlock: blk},
		})
	}()

	// Broadcast the new block to the network.
	if err := vs.P2P.Broadcast(ctx, blk.Proto()); err != nil {
		return nil, fmt.Errorf("could not broadcast block: %v", err)
	}
	log.WithFields(logrus.Fields{
		"blockRoot": hex.EncodeToString(root[:]),
	}).Debug("Broadcasting block")

	if err := vs.BlockReceiver.ReceiveBlock(ctx, blk, root); err != nil {
		return nil, fmt.Errorf("could not process beacon block: %v", err)
	}

	return &ethpb.ProposeResponse{
		BlockRoot: root[:],
	}, nil
}

// getSyncAggregate retrieves the sync contributions from the pool to construct the sync aggregate object.
// The contributions are filtered based on matching of the input root and slot then profitability.
func (vs *Server) getSyncAggregate(ctx context.Context, slot types.Slot, root [32]byte) (*ethpb.SyncAggregate, error) {
	_, span := trace.StartSpan(ctx, "ProposerServer.GetSyncAggregate")
	defer span.End()

	// Contributions have to match the input root
	contributions, err := vs.SyncCommitteePool.SyncCommitteeContributions(slot)
	if err != nil {
		return nil, err
	}
	proposerContributions := proposerSyncContributions(contributions).filterByBlockRoot(root)

	// Each sync subcommittee is 128 bits and the sync committee is 512 bits for mainnet.
	bitsHolder := [][]byte{}
	for i := uint64(0); i < params.BeaconConfig().SyncCommitteeSubnetCount; i++ {
		bitsHolder = append(bitsHolder, ethpb.NewSyncCommitteeAggregationBits())
	}
	sigsHolder := make([]bls.Signature, 0, params.BeaconConfig().SyncCommitteeSize/params.BeaconConfig().SyncCommitteeSubnetCount)

	for i := uint64(0); i < params.BeaconConfig().SyncCommitteeSubnetCount; i++ {
		cs := proposerContributions.filterBySubIndex(i)
		aggregates, err := synccontribution.Aggregate(cs)
		if err != nil {
			return nil, err
		}

		// Retrieve the most profitable contribution
		deduped, err := proposerSyncContributions(aggregates).dedup()
		if err != nil {
			return nil, err
		}
		c := deduped.mostProfitable()
		if c == nil {
			continue
		}
		bitsHolder[i] = c.AggregationBits
		sig, err := bls.SignatureFromBytes(c.Signature)
		if err != nil {
			return nil, err
		}
		sigsHolder = append(sigsHolder, sig)
	}

	// Aggregate all the contribution bits and signatures.
	var syncBits []byte
	for _, b := range bitsHolder {
		syncBits = append(syncBits, b...)
	}
	syncSig := bls.AggregateSignatures(sigsHolder)
	var syncSigBytes [96]byte
	if syncSig == nil {
		syncSigBytes = [96]byte{0xC0} // Infinity signature if itself is nil.
	} else {
		syncSigBytes = bytesutil.ToBytes96(syncSig.Marshal())
	}

	return &ethpb.SyncAggregate{
		SyncCommitteeBits:      syncBits,
		SyncCommitteeSignature: syncSigBytes[:],
	}, nil
}

// eth1DataMajorityVote determines the appropriate eth1data for a block proposal using
// an algorithm called Voting with the Majority. The algorithm works as follows:
//  - Determine the timestamp for the start slot for the eth1 voting period.
//  - Determine the earliest and latest timestamps that a valid block can have.
//  - Determine the first block not before the earliest timestamp. This block is the lower bound.
//  - Determine the last block not after the latest timestamp. This block is the upper bound.
//  - If the last block is too early, use current eth1data from the beacon state.
//  - Filter out votes on unknown blocks and blocks which are outside of the range determined by the lower and upper bounds.
//  - If no blocks are left after filtering votes, use eth1data from the latest valid block.
//  - Otherwise:
//    - Determine the vote with the highest count. Prefer the vote with the highest eth1 block height in the event of a tie.
//    - This vote's block is the eth1 block to use for the block proposal.
func (vs *Server) eth1DataMajorityVote(ctx context.Context, beaconState state.BeaconState) (*ethpb.Eth1Data, error) {
	ctx, cancel := context.WithTimeout(ctx, eth1dataTimeout)
	defer cancel()

	slot := beaconState.Slot()
	votingPeriodStartTime := vs.slotStartTime(slot)

	if vs.MockEth1Votes {
		return vs.mockETH1DataVote(ctx, slot)
	}
	if !vs.Eth1InfoFetcher.IsConnectedToETH1() {
		return vs.randomETH1DataVote(ctx)
	}
	eth1DataNotification = false

	eth1FollowDistance := params.BeaconConfig().Eth1FollowDistance
	earliestValidTime := votingPeriodStartTime - 2*params.BeaconConfig().SecondsPerETH1Block*eth1FollowDistance
	latestValidTime := votingPeriodStartTime - params.BeaconConfig().SecondsPerETH1Block*eth1FollowDistance

	if !featureconfig.Get().EnableGetBlockOptimizations {
		lastBlockByEarliestValidTime, err := vs.Eth1BlockFetcher.BlockByTimestamp(ctx, earliestValidTime)
		if err != nil {
			log.WithError(err).Error("Could not get last block by earliest valid time")
			return vs.randomETH1DataVote(ctx)
		}
		// Increment the earliest block if the original block's time is before valid time.
		// This is very likely to happen because BlockTimeByHeight returns the last block AT OR BEFORE the specified time.
		if lastBlockByEarliestValidTime.Time < earliestValidTime {
			lastBlockByEarliestValidTime.Number = big.NewInt(0).Add(lastBlockByEarliestValidTime.Number, big.NewInt(1))
		}
	}

	lastBlockByLatestValidTime, err := vs.Eth1BlockFetcher.BlockByTimestamp(ctx, latestValidTime)
	if err != nil {
		log.WithError(err).Error("Could not get last block by latest valid time")
		return vs.randomETH1DataVote(ctx)
	}
	if lastBlockByLatestValidTime.Time < earliestValidTime {
		return vs.HeadFetcher.HeadETH1Data(), nil
	}

	lastBlockDepositCount, lastBlockDepositRoot := vs.DepositFetcher.DepositsNumberAndRootAtHeight(ctx, lastBlockByLatestValidTime.Number)
	if lastBlockDepositCount == 0 {
		return vs.ChainStartFetcher.ChainStartEth1Data(), nil
	}

	if lastBlockDepositCount >= vs.HeadFetcher.HeadETH1Data().DepositCount {
		hash, err := vs.Eth1BlockFetcher.BlockHashByHeight(ctx, lastBlockByLatestValidTime.Number)
		if err != nil {
			log.WithError(err).Error("Could not get hash of last block by latest valid time")
			return vs.randomETH1DataVote(ctx)
		}
		return &ethpb.Eth1Data{
			BlockHash:    hash.Bytes(),
			DepositCount: lastBlockDepositCount,
			DepositRoot:  lastBlockDepositRoot[:],
		}, nil
	}
	return vs.HeadFetcher.HeadETH1Data(), nil
}

func (vs *Server) slotStartTime(slot types.Slot) uint64 {
	startTime, _ := vs.Eth1InfoFetcher.Eth2GenesisPowchainInfo()
	return core.VotingPeriodStartTime(startTime, slot)
}

func (vs *Server) inRangeVotes(ctx context.Context,
	beaconState state.ReadOnlyBeaconState,
	firstValidBlockNumber, lastValidBlockNumber *big.Int) ([]eth1DataSingleVote, error) {

	currentETH1Data := vs.HeadFetcher.HeadETH1Data()

	var inRangeVotes []eth1DataSingleVote
	for _, eth1Data := range beaconState.Eth1DataVotes() {
		exists, height, err := vs.BlockFetcher.BlockExistsWithCache(ctx, bytesutil.ToBytes32(eth1Data.BlockHash))
		if err != nil {
			log.Warningf("Could not fetch eth1data height for received eth1data vote: %v", err)
		}
		// Make sure we don't "undo deposit progress". See https://github.com/ethereum/consensus-specs/pull/1836
		if eth1Data.DepositCount < currentETH1Data.DepositCount {
			continue
		}
		// firstValidBlockNumber.Cmp(height) < 1 filters out all blocks before firstValidBlockNumber
		// lastValidBlockNumber.Cmp(height) > -1 filters out all blocks after lastValidBlockNumber
		// These filters result in the range [firstValidBlockNumber, lastValidBlockNumber]
		if exists && firstValidBlockNumber.Cmp(height) < 1 && lastValidBlockNumber.Cmp(height) > -1 {
			inRangeVotes = append(inRangeVotes, eth1DataSingleVote{eth1Data: eth1Data, blockHeight: height})
		}
	}

	return inRangeVotes, nil
}

func chosenEth1DataMajorityVote(votes []eth1DataSingleVote) eth1DataAggregatedVote {
	var voteCount []eth1DataAggregatedVote
	for _, singleVote := range votes {
		newVote := true
		for i, aggregatedVote := range voteCount {
			aggregatedData := aggregatedVote.data
			if reflect.DeepEqual(singleVote.eth1Data, aggregatedData.eth1Data) {
				voteCount[i].votes++
				newVote = false
				break
			}
		}

		if newVote {
			voteCount = append(voteCount, eth1DataAggregatedVote{data: singleVote, votes: 1})
		}
	}
	if len(voteCount) == 0 {
		return eth1DataAggregatedVote{}
	}
	currentVote := voteCount[0]
	for _, aggregatedVote := range voteCount[1:] {
		// Choose new eth1data if it has more votes or the same number of votes with a bigger block height.
		if aggregatedVote.votes > currentVote.votes ||
			(aggregatedVote.votes == currentVote.votes &&
				aggregatedVote.data.blockHeight.Cmp(currentVote.data.blockHeight) == 1) {
			currentVote = aggregatedVote
		}
	}

	return currentVote
}

func (vs *Server) mockETH1DataVote(ctx context.Context, slot types.Slot) (*ethpb.Eth1Data, error) {
	if !eth1DataNotification {
		log.Warn("Beacon Node is no longer connected to an ETH1 chain, so ETH1 data votes are now mocked.")
		eth1DataNotification = true
	}
	// If a mock eth1 data votes is specified, we use the following for the
	// eth1data we provide to every proposer based on https://github.com/ethereum/eth2.0-pm/issues/62:
	//
	// slot_in_voting_period = current_slot % SLOTS_PER_ETH1_VOTING_PERIOD
	// Eth1Data(
	//   DepositRoot = hash(current_epoch + slot_in_voting_period),
	//   DepositCount = state.eth1_deposit_index,
	//   BlockHash = hash(hash(current_epoch + slot_in_voting_period)),
	// )
	slotInVotingPeriod := slot.ModSlot(params.BeaconConfig().SlotsPerEpoch.Mul(uint64(params.BeaconConfig().EpochsPerEth1VotingPeriod)))
	headState, err := vs.HeadFetcher.HeadState(ctx)
	if err != nil {
		return nil, err
	}
	var enc []byte
	enc = fastssz.MarshalUint64(enc, uint64(core.SlotToEpoch(slot))+uint64(slotInVotingPeriod))
	depRoot := hashutil.Hash(enc)
	blockHash := hashutil.Hash(depRoot[:])
	return &ethpb.Eth1Data{
		DepositRoot:  depRoot[:],
		DepositCount: headState.Eth1DepositIndex(),
		BlockHash:    blockHash[:],
	}, nil
}

func (vs *Server) randomETH1DataVote(ctx context.Context) (*ethpb.Eth1Data, error) {
	if !eth1DataNotification {
		log.Warn("Beacon Node is no longer connected to an ETH1 chain, so ETH1 data votes are now random.")
		eth1DataNotification = true
	}
	headState, err := vs.HeadFetcher.HeadState(ctx)
	if err != nil {
		return nil, err
	}

	// set random roots and block hashes to prevent a majority from being
	// built if the eth1 node is offline
	randGen := rand.NewGenerator()
	depRoot := hashutil.Hash(bytesutil.Bytes32(randGen.Uint64()))
	blockHash := hashutil.Hash(bytesutil.Bytes32(randGen.Uint64()))
	return &ethpb.Eth1Data{
		DepositRoot:  depRoot[:],
		DepositCount: headState.Eth1DepositIndex(),
		BlockHash:    blockHash[:],
	}, nil
}

// ComputeStateRoot computes the state root after a block has been processed through a state transition and
// returns it to the validator client.
func (vs *Server) ComputeStateRoot(ctx context.Context, block block.SignedBeaconBlock) ([]byte, error) {
	beaconState, err := vs.StateGen.StateByRoot(ctx, bytesutil.ToBytes32(block.Block().ParentRoot()))
	if err != nil {
		return nil, errors.Wrap(err, "could not retrieve beacon state")
	}
	root, err := transition.CalculateStateRoot(
		ctx,
		beaconState,
		block,
	)
	if err != nil {
		return nil, errors.Wrapf(err, "could not calculate state root at slot %d", beaconState.Slot())
	}

	log.WithField("beaconStateRoot", fmt.Sprintf("%#x", root)).Debugf("Computed state root")
	return root[:], nil
}

// deposits returns a list of pending deposits that are ready for inclusion in the next beacon
// block. Determining deposits depends on the current eth1data vote for the block and whether or not
// this eth1data has enough support to be considered for deposits inclusion. If current vote has
// enough support, then use that vote for basis of determining deposits, otherwise use current state
// eth1data.
func (vs *Server) deposits(
	ctx context.Context,
	beaconState state.BeaconState,
	currentVote *ethpb.Eth1Data,
) ([]*ethpb.Deposit, error) {
	ctx, span := trace.StartSpan(ctx, "ProposerServer.deposits")
	defer span.End()

	if vs.MockEth1Votes || !vs.Eth1InfoFetcher.IsConnectedToETH1() {
		return []*ethpb.Deposit{}, nil
	}
	// Need to fetch if the deposits up to the state's latest ethpb 1 data matches
	// the number of all deposits in this RPC call. If not, then we return nil.
	canonicalEth1Data, canonicalEth1DataHeight, err := vs.canonicalEth1Data(ctx, beaconState, currentVote)
	if err != nil {
		return nil, err
	}

	_, genesisEth1Block := vs.Eth1InfoFetcher.Eth2GenesisPowchainInfo()
	if genesisEth1Block.Cmp(canonicalEth1DataHeight) == 0 {
		return []*ethpb.Deposit{}, nil
	}

	// If there are no pending deposits, exit early.
	allPendingContainers := vs.PendingDepositsFetcher.PendingContainers(ctx, canonicalEth1DataHeight)
	if len(allPendingContainers) == 0 {
		return []*ethpb.Deposit{}, nil
	}

	depositTrie, err := vs.depositTrie(ctx, canonicalEth1Data, canonicalEth1DataHeight)
	if err != nil {
		return nil, errors.Wrap(err, "could not retrieve deposit trie")
	}

	// Deposits need to be received in order of merkle index root, so this has to make sure
	// deposits are sorted from lowest to highest.
	var pendingDeps []*ethpb.DepositContainer
	for _, dep := range allPendingContainers {
		if uint64(dep.Index) >= beaconState.Eth1DepositIndex() && uint64(dep.Index) < canonicalEth1Data.DepositCount {
			pendingDeps = append(pendingDeps, dep)
		}
	}

	for i := range pendingDeps {
		// Don't construct merkle proof if the number of deposits is more than max allowed in block.
		if uint64(i) == params.BeaconConfig().MaxDeposits {
			break
		}
		pendingDeps[i].Deposit, err = constructMerkleProof(depositTrie, int(pendingDeps[i].Index), pendingDeps[i].Deposit)
		if err != nil {
			return nil, err
		}
	}
	// Limit the return of pending deposits to not be more than max deposits allowed in block.
	var pendingDeposits []*ethpb.Deposit
	for i := uint64(0); i < uint64(len(pendingDeps)) && i < params.BeaconConfig().MaxDeposits; i++ {
		pendingDeposits = append(pendingDeposits, pendingDeps[i].Deposit)
	}
	return pendingDeposits, nil
}

// canonicalEth1Data determines the canonical eth1data and eth1 block height to use for determining deposits.
func (vs *Server) canonicalEth1Data(
	ctx context.Context,
	beaconState state.BeaconState,
	currentVote *ethpb.Eth1Data) (*ethpb.Eth1Data, *big.Int, error) {

	var eth1BlockHash [32]byte

	// Add in current vote, to get accurate vote tally
	if err := beaconState.AppendEth1DataVotes(currentVote); err != nil {
		return nil, nil, errors.Wrap(err, "could not append eth1 data votes to state")
	}
	hasSupport, err := blocks.Eth1DataHasEnoughSupport(beaconState, currentVote)
	if err != nil {
		return nil, nil, errors.Wrap(err, "could not determine if current eth1data vote has enough support")
	}
	var canonicalEth1Data *ethpb.Eth1Data
	if hasSupport {
		canonicalEth1Data = currentVote
		eth1BlockHash = bytesutil.ToBytes32(currentVote.BlockHash)
	} else {
		canonicalEth1Data = beaconState.Eth1Data()
		eth1BlockHash = bytesutil.ToBytes32(beaconState.Eth1Data().BlockHash)
	}
	_, canonicalEth1DataHeight, err := vs.Eth1BlockFetcher.BlockExists(ctx, eth1BlockHash)
	if err != nil {
		return nil, nil, errors.Wrap(err, "could not fetch eth1data height")
	}
	return canonicalEth1Data, canonicalEth1DataHeight, nil
}

func (vs *Server) depositTrie(ctx context.Context, canonicalEth1Data *ethpb.Eth1Data, canonicalEth1DataHeight *big.Int) (*trieutil.SparseMerkleTrie, error) {
	ctx, span := trace.StartSpan(ctx, "ProposerServer.depositTrie")
	defer span.End()

	var depositTrie *trieutil.SparseMerkleTrie

	finalizedDeposits := vs.DepositFetcher.FinalizedDeposits(ctx)
	depositTrie = finalizedDeposits.Deposits
	upToEth1DataDeposits := vs.DepositFetcher.NonFinalizedDeposits(ctx, canonicalEth1DataHeight)
	insertIndex := finalizedDeposits.MerkleTrieIndex + 1

	for _, dep := range upToEth1DataDeposits {
		depHash, err := dep.Data.HashTreeRoot()
		if err != nil {
			return nil, errors.Wrap(err, "could not hash deposit data")
		}
		depositTrie.Insert(depHash[:], int(insertIndex))
		insertIndex++
	}
	valid, err := vs.validateDepositTrie(depositTrie, canonicalEth1Data)
	// Log a warning here, as the cached trie is invalid.
	if !valid {
		log.Warnf("Cached deposit trie is invalid, rebuilding it now: %v", err)
		return vs.rebuildDepositTrie(ctx, canonicalEth1Data, canonicalEth1DataHeight)
	}

	return depositTrie, nil
}

// rebuilds our deposit trie by recreating it from all processed deposits till
// specified eth1 block height.
func (vs *Server) rebuildDepositTrie(ctx context.Context, canonicalEth1Data *ethpb.Eth1Data, canonicalEth1DataHeight *big.Int) (*trieutil.SparseMerkleTrie, error) {
	ctx, span := trace.StartSpan(ctx, "ProposerServer.rebuildDepositTrie")
	defer span.End()

	deposits := vs.DepositFetcher.AllDeposits(ctx, canonicalEth1DataHeight)
	trieItems := make([][]byte, 0, len(deposits))
	for _, dep := range deposits {
		depHash, err := dep.Data.HashTreeRoot()
		if err != nil {
			return nil, errors.Wrap(err, "could not hash deposit data")
		}
		trieItems = append(trieItems, depHash[:])
	}
	depositTrie, err := trieutil.GenerateTrieFromItems(trieItems, params.BeaconConfig().DepositContractTreeDepth)
	if err != nil {
		return nil, err
	}

	valid, err := vs.validateDepositTrie(depositTrie, canonicalEth1Data)
	// Log an error here, as even with rebuilding the trie, it is still invalid.
	if !valid {
		log.Errorf("Rebuilt deposit trie is invalid: %v", err)
	}
	return depositTrie, nil
}

// validate that the provided deposit trie matches up with the canonical eth1 data provided.
func (vs *Server) validateDepositTrie(trie *trieutil.SparseMerkleTrie, canonicalEth1Data *ethpb.Eth1Data) (bool, error) {
	if trie.NumOfItems() != int(canonicalEth1Data.DepositCount) {
		return false, errors.Errorf("wanted the canonical count of %d but received %d", canonicalEth1Data.DepositCount, trie.NumOfItems())
	}
	rt := trie.HashTreeRoot()
	if !bytes.Equal(rt[:], canonicalEth1Data.DepositRoot) {
		return false, errors.Errorf("wanted the canonical deposit root of %#x but received %#x", canonicalEth1Data.DepositRoot, rt)
	}
	return true, nil
}

// in case no vote for new eth1data vote considered best vote we
// default into returning the latest deposit root and the block
// hash of eth1 block hash that is FOLLOW_DISTANCE back from its
// latest block.
func (vs *Server) defaultEth1DataResponse(ctx context.Context, currentHeight *big.Int) (*ethpb.Eth1Data, error) {
	if ctx.Err() != nil {
		return nil, ctx.Err()
	}
	eth1FollowDistance := int64(params.BeaconConfig().Eth1FollowDistance)
	ancestorHeight := big.NewInt(0).Sub(currentHeight, big.NewInt(eth1FollowDistance))
	blockHash, err := vs.Eth1BlockFetcher.BlockHashByHeight(ctx, ancestorHeight)
	if err != nil {
		return nil, errors.Wrap(err, "could not fetch ETH1_FOLLOW_DISTANCE ancestor")
	}
	// Fetch all historical deposits up to an ancestor height.
	depositsTillHeight, depositRoot := vs.DepositFetcher.DepositsNumberAndRootAtHeight(ctx, ancestorHeight)
	if depositsTillHeight == 0 {
		return vs.ChainStartFetcher.ChainStartEth1Data(), nil
	}
	// // Make sure we don't "undo deposit progress". See https://github.com/ethereum/consensus-specs/pull/1836
	currentETH1Data := vs.HeadFetcher.HeadETH1Data()
	if depositsTillHeight < currentETH1Data.DepositCount {
		return currentETH1Data, nil
	}
	return &ethpb.Eth1Data{
		DepositRoot:  depositRoot[:],
		BlockHash:    blockHash[:],
		DepositCount: depositsTillHeight,
	}, nil
}

// This filters the input attestations to return a list of valid attestations to be packaged inside a beacon block.
func (vs *Server) filterAttestationsForBlockInclusion(ctx context.Context, st state.BeaconState, atts []*ethpb.Attestation) ([]*ethpb.Attestation, error) {
	ctx, span := trace.StartSpan(ctx, "ProposerServer.filterAttestationsForBlockInclusion")
	defer span.End()

	validAtts, invalidAtts := proposerAtts(atts).filter(ctx, st)
	if err := vs.deleteAttsInPool(ctx, invalidAtts); err != nil {
		return nil, err
	}
	deduped, err := validAtts.dedup()
	if err != nil {
		return nil, err
	}
	sorted, err := deduped.sortByProfitability()
	if err != nil {
		return nil, err
	}
	return sorted.limitToMaxAttestations(), nil
}

// The input attestations are processed and seen by the node, this deletes them from pool
// so proposers don't include them in a block for the future.
func (vs *Server) deleteAttsInPool(ctx context.Context, atts []*ethpb.Attestation) error {
	ctx, span := trace.StartSpan(ctx, "ProposerServer.deleteAttsInPool")
	defer span.End()

	for _, att := range atts {
		if ctx.Err() != nil {
			return ctx.Err()
		}
		if helpers.IsAggregated(att) {
			if err := vs.AttPool.DeleteAggregatedAttestation(att); err != nil {
				return err
			}
		} else {
			if err := vs.AttPool.DeleteUnaggregatedAttestation(att); err != nil {
				return err
			}
		}
	}
	return nil
}

func constructMerkleProof(trie *trieutil.SparseMerkleTrie, index int, deposit *ethpb.Deposit) (*ethpb.Deposit, error) {
	proof, err := trie.MerkleProof(index)
	if err != nil {
		return nil, errors.Wrapf(err, "could not generate merkle proof for deposit at index %d", index)
	}
	// For every deposit, we construct a Merkle proof using the powchain service's
	// in-memory deposits trie, which is updated only once the state's LatestETH1Data
	// property changes during a state transition after a voting period.
	deposit.Proof = proof
	return deposit, nil
}

func (vs *Server) packAttestations(ctx context.Context, latestState state.BeaconState) ([]*ethpb.Attestation, error) {
	ctx, span := trace.StartSpan(ctx, "ProposerServer.packAttestations")
	defer span.End()

	atts := vs.AttPool.AggregatedAttestations()
	atts, err := vs.filterAttestationsForBlockInclusion(ctx, latestState, atts)
	if err != nil {
		return nil, errors.Wrap(err, "could not filter attestations")
	}

	// If there is any room left in the block, consider unaggregated attestations as well.
	numAtts := uint64(len(atts))
	if numAtts < params.BeaconConfig().MaxAttestations {
		uAtts, err := vs.AttPool.UnaggregatedAttestations()
		if err != nil {
			return nil, errors.Wrap(err, "could not get unaggregated attestations")
		}
		uAtts, err = vs.filterAttestationsForBlockInclusion(ctx, latestState, uAtts)
		if err != nil {
			return nil, errors.Wrap(err, "could not filter attestations")
		}
		atts = append(atts, uAtts...)

		attsByDataRoot := make(map[[32]byte][]*ethpb.Attestation, len(atts))
		for _, att := range atts {
			attDataRoot, err := att.Data.HashTreeRoot()
			if err != nil {
				return nil, err
			}
			attsByDataRoot[attDataRoot] = append(attsByDataRoot[attDataRoot], att)
		}

		attsForInclusion := proposerAtts(make([]*ethpb.Attestation, 0))
		for _, as := range attsByDataRoot {
			as, err := attaggregation.Aggregate(as)
			if err != nil {
				return nil, err
			}
			attsForInclusion = append(attsForInclusion, as...)
		}
		deduped, err := attsForInclusion.dedup()
		if err != nil {
			return nil, err
		}
		sorted, err := deduped.sortByProfitability()
		if err != nil {
			return nil, err
		}
		atts = sorted.limitToMaxAttestations()
	}
	return atts, nil
}<|MERGE_RESOLUTION|>--- conflicted
+++ resolved
@@ -97,7 +97,9 @@
 	ctx, span := trace.StartSpan(ctx, "ProposerServer.GetBlock")
 	defer span.End()
 	span.AddAttributes(trace.Int64Attribute("slot", int64(req.Slot)))
-	return vs.getPhase0BeaconBlock(ctx, req)
+	return vs.
+  
+  (ctx, req)
 }
 
 func (vs *Server) getAltairBeaconBlock(ctx context.Context, req *ethpb.BlockRequest) (*ethpb.BeaconBlockAltair, error) {
@@ -232,17 +234,7 @@
 
 	deposits, atts, err := vs.depositAndPackAttestations(ctx, head, eth1Data)
 	if err != nil {
-<<<<<<< HEAD
-		return nil, err
-=======
-		return nil, fmt.Errorf("could not get ETH1 deposits: %v", err)
-	}
-
-	// Pack aggregated attestations which have not been included in the beacon chain.
-	atts, err := vs.packAttestations(ctx, head)
-	if err != nil {
-		return nil, fmt.Errorf("could not get attestations to pack into block: %v", err)
->>>>>>> cb9c1ad0
+		return nil, err
 	}
 
 	graffiti := bytesutil.ToBytes32(req.Graffiti)
