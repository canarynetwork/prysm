--- conflicted
+++ resolved
@@ -23,21 +23,12 @@
 	"google.golang.org/protobuf/types/known/emptypb"
 )
 
-<<<<<<< HEAD
-// BlockContainer represents an instance of
-// block along with its relevant metadata.
-type BlockContainer struct {
-	Blk         block.SignedBeaconBlock
-	Root        [32]byte
-	IsCanonical bool
-=======
 // blockContainer represents an instance of
 // block along with its relevant metadata.
 type blockContainer struct {
 	blk         block.SignedBeaconBlock
 	root        [32]byte
 	isCanonical bool
->>>>>>> 30b2adc5
 }
 
 // ListBlocks retrieves blocks by root, slot, or epoch.
@@ -197,19 +188,11 @@
 	return nil, status.Error(codes.InvalidArgument, "Must specify a filter criteria for fetching blocks")
 }
 
-<<<<<<< HEAD
-func convertFromV1Containers(ctrs []BlockContainer) ([]*ethpb.BeaconBlockContainerAltair, error) {
-	protoCtrs := make([]*ethpb.BeaconBlockContainerAltair, len(ctrs))
-	var err error
-	for i, c := range ctrs {
-		protoCtrs[i], err = convertToBlockContainer(c.Blk, c.Root, c.IsCanonical)
-=======
 func convertFromV1Containers(ctrs []blockContainer) ([]*ethpb.BeaconBlockContainerAltair, error) {
 	protoCtrs := make([]*ethpb.BeaconBlockContainerAltair, len(ctrs))
 	var err error
 	for i, c := range ctrs {
 		protoCtrs[i], err = convertToBlockContainer(c.blk, c.root, c.isCanonical)
->>>>>>> 30b2adc5
 		if err != nil {
 			return nil, status.Errorf(codes.Internal, "Could not get block container: %v", err)
 		}
@@ -241,11 +224,7 @@
 }
 
 // ListBlocksForEpoch retrieves all blocks for the provided epoch.
-<<<<<<< HEAD
-func (bs *Server) ListBlocksForEpoch(ctx context.Context, req *ethpb.ListBlocksRequest, q *ethpb.ListBlocksRequest_Epoch) ([]BlockContainer, int, string, error) {
-=======
 func (bs *Server) ListBlocksForEpoch(ctx context.Context, req *ethpb.ListBlocksRequest, q *ethpb.ListBlocksRequest_Epoch) ([]blockContainer, int, string, error) {
->>>>>>> 30b2adc5
 	blks, _, err := bs.BeaconDB.Blocks(ctx, filters.NewFilter().SetStartEpoch(q.Epoch).SetEndEpoch(q.Epoch))
 	if err != nil {
 		return nil, 0, strconv.Itoa(0), status.Errorf(codes.Internal, "Could not get blocks: %v", err)
@@ -253,11 +232,7 @@
 
 	numBlks := len(blks)
 	if len(blks) == 0 {
-<<<<<<< HEAD
-		return []BlockContainer{}, numBlks, strconv.Itoa(0), nil
-=======
 		return []blockContainer{}, numBlks, strconv.Itoa(0), nil
->>>>>>> 30b2adc5
 	}
 
 	start, end, nextPageToken, err := pagination.StartAndEndPage(req.PageToken, int(req.PageSize), numBlks)
@@ -266,11 +241,7 @@
 	}
 
 	returnedBlks := blks[start:end]
-<<<<<<< HEAD
-	containers := make([]BlockContainer, len(returnedBlks))
-=======
 	containers := make([]blockContainer, len(returnedBlks))
->>>>>>> 30b2adc5
 	for i, b := range returnedBlks {
 		root, err := b.Block().HashTreeRoot()
 		if err != nil {
@@ -280,17 +251,10 @@
 		if err != nil {
 			return nil, 0, strconv.Itoa(0), status.Errorf(codes.Internal, "Could not determine if block is canonical: %v", err)
 		}
-<<<<<<< HEAD
-		containers[i] = BlockContainer{
-			Blk:         b,
-			Root:        root,
-			IsCanonical: canonical,
-=======
 		containers[i] = blockContainer{
 			blk:         b,
 			root:        root,
 			isCanonical: canonical,
->>>>>>> 30b2adc5
 		}
 	}
 
@@ -298,21 +262,13 @@
 }
 
 // ListBlocksForRoot retrieves the block for the provided root.
-<<<<<<< HEAD
-func (bs *Server) ListBlocksForRoot(ctx context.Context, req *ethpb.ListBlocksRequest, q *ethpb.ListBlocksRequest_Root) ([]BlockContainer, int, string, error) {
-=======
 func (bs *Server) ListBlocksForRoot(ctx context.Context, req *ethpb.ListBlocksRequest, q *ethpb.ListBlocksRequest_Root) ([]blockContainer, int, string, error) {
->>>>>>> 30b2adc5
 	blk, err := bs.BeaconDB.Block(ctx, bytesutil.ToBytes32(q.Root))
 	if err != nil {
 		return nil, 0, strconv.Itoa(0), status.Errorf(codes.Internal, "Could not retrieve block: %v", err)
 	}
 	if blk == nil || blk.IsNil() {
-<<<<<<< HEAD
-		return []BlockContainer{}, 0, strconv.Itoa(0), nil
-=======
 		return []blockContainer{}, 0, strconv.Itoa(0), nil
->>>>>>> 30b2adc5
 
 	}
 	root, err := blk.Block().HashTreeRoot()
@@ -323,36 +279,21 @@
 	if err != nil {
 		return nil, 0, strconv.Itoa(0), status.Errorf(codes.Internal, "Could not determine if block is canonical: %v", err)
 	}
-<<<<<<< HEAD
-	return []BlockContainer{{
-		Blk:         blk,
-		Root:        root,
-		IsCanonical: canonical,
-=======
 	return []blockContainer{{
 		blk:         blk,
 		root:        root,
 		isCanonical: canonical,
->>>>>>> 30b2adc5
 	}}, 1, strconv.Itoa(0), nil
 }
 
 // ListBlocksForSlot retrieves all blocks for the provided slot.
-<<<<<<< HEAD
-func (bs *Server) ListBlocksForSlot(ctx context.Context, req *ethpb.ListBlocksRequest, q *ethpb.ListBlocksRequest_Slot) ([]BlockContainer, int, string, error) {
-=======
 func (bs *Server) ListBlocksForSlot(ctx context.Context, req *ethpb.ListBlocksRequest, q *ethpb.ListBlocksRequest_Slot) ([]blockContainer, int, string, error) {
->>>>>>> 30b2adc5
 	hasBlocks, blks, err := bs.BeaconDB.BlocksBySlot(ctx, q.Slot)
 	if err != nil {
 		return nil, 0, strconv.Itoa(0), status.Errorf(codes.Internal, "Could not retrieve blocks for slot %d: %v", q.Slot, err)
 	}
 	if !hasBlocks {
-<<<<<<< HEAD
-		return []BlockContainer{}, 0, strconv.Itoa(0), nil
-=======
 		return []blockContainer{}, 0, strconv.Itoa(0), nil
->>>>>>> 30b2adc5
 	}
 
 	numBlks := len(blks)
@@ -363,11 +304,7 @@
 	}
 
 	returnedBlks := blks[start:end]
-<<<<<<< HEAD
-	containers := make([]BlockContainer, len(returnedBlks))
-=======
 	containers := make([]blockContainer, len(returnedBlks))
->>>>>>> 30b2adc5
 	for i, b := range returnedBlks {
 		root, err := b.Block().HashTreeRoot()
 		if err != nil {
@@ -377,64 +314,28 @@
 		if err != nil {
 			return nil, 0, strconv.Itoa(0), status.Errorf(codes.Internal, "Could not determine if block is canonical: %v", err)
 		}
-<<<<<<< HEAD
-		containers[i] = BlockContainer{
-			Blk:         b,
-			Root:        root,
-			IsCanonical: canonical,
-=======
 		containers[i] = blockContainer{
 			blk:         b,
 			root:        root,
 			isCanonical: canonical,
->>>>>>> 30b2adc5
 		}
 	}
 	return containers, numBlks, nextPageToken, nil
 }
 
 // ListBlocksForGenesis retrieves the genesis block.
-<<<<<<< HEAD
-func (bs *Server) ListBlocksForGenesis(ctx context.Context, req *ethpb.ListBlocksRequest, q *ethpb.ListBlocksRequest_Genesis) ([]BlockContainer, int, string, error) {
-=======
 func (bs *Server) ListBlocksForGenesis(ctx context.Context, req *ethpb.ListBlocksRequest, q *ethpb.ListBlocksRequest_Genesis) ([]blockContainer, int, string, error) {
->>>>>>> 30b2adc5
 	genBlk, err := bs.BeaconDB.GenesisBlock(ctx)
 	if err != nil {
 		return nil, 0, strconv.Itoa(0), status.Errorf(codes.Internal, "Could not retrieve blocks for genesis slot: %v", err)
 	}
 	if genBlk == nil || genBlk.IsNil() {
-<<<<<<< HEAD
-		return []BlockContainer{}, 0, strconv.Itoa(0), status.Error(codes.Internal, "Could not find genesis block")
-=======
 		return []blockContainer{}, 0, strconv.Itoa(0), status.Error(codes.Internal, "Could not find genesis block")
->>>>>>> 30b2adc5
 	}
 	root, err := genBlk.Block().HashTreeRoot()
 	if err != nil {
 		return nil, 0, strconv.Itoa(0), status.Errorf(codes.Internal, "Could not determine block root: %v", err)
 	}
-<<<<<<< HEAD
-	return []BlockContainer{{
-		Blk:         genBlk,
-		Root:        root,
-		IsCanonical: true,
-	}}, 1, strconv.Itoa(0), nil
-}
-
-func convertToProto(ctrs []BlockContainer) ([]*ethpb.BeaconBlockContainer, error) {
-	protoCtrs := make([]*ethpb.BeaconBlockContainer, len(ctrs))
-	for i, c := range ctrs {
-		phBlk, err := c.Blk.PbPhase0Block()
-		if err != nil {
-			return nil, status.Errorf(codes.Internal, "Could not get phase 0 block: %v", err)
-		}
-		copiedRoot := c.Root
-		protoCtrs[i] = &ethpb.BeaconBlockContainer{
-			Block:     phBlk,
-			BlockRoot: copiedRoot[:],
-			Canonical: c.IsCanonical,
-=======
 	return []blockContainer{{
 		blk:         genBlk,
 		root:        root,
@@ -454,7 +355,6 @@
 			Block:     phBlk,
 			BlockRoot: copiedRoot[:],
 			Canonical: c.isCanonical,
->>>>>>> 30b2adc5
 		}
 	}
 	return protoCtrs, nil
