load("@rules_proto//proto:defs.bzl", "proto_library")

# gazelle:ignore
load("@io_bazel_rules_go//go:def.bzl", "go_library")
load("@io_bazel_rules_go//proto:def.bzl", "go_proto_library")

proto_library(
    name = "v1_proto",
    srcs = [
        "debug.proto",
        "health.proto",
    ],
    visibility = ["//visibility:public"],
    deps = [
        "//proto/beacon/p2p/v1:v1_proto",
        "@com_github_prysmaticlabs_ethereumapis//eth/v1alpha1:proto",
        "@com_google_protobuf//:empty_proto",
        "@go_googleapis//google/api:annotations_proto",
    ],
)

go_proto_library(
    name = "v1_go_proto",
    compilers = [
        "@io_bazel_rules_go//proto:go_grpc",
    ],
    importpath = "github.com/prysmaticlabs/prysm/proto/beacon/rpc/v1",
    proto = ":v1_proto",
    visibility = ["//visibility:public"],
    deps = [
        "//proto/beacon/p2p/v1:go_default_library",
<<<<<<< HEAD
=======
        "@com_github_prysmaticlabs_eth2_types//:go_default_library",
        "@com_github_golang_protobuf//descriptor:go_default_library",
>>>>>>> cbd01d4f
        "@com_github_golang_protobuf//ptypes/empty:go_default_library",
        "@com_github_prysmaticlabs_ethereumapis//eth/v1alpha1:go_default_library",
        "@go_googleapis//google/api:annotations_go_proto",
        "@com_github_gogo_protobuf//gogoproto:go_default_library",
    ],
)

go_proto_library(
    name = "go_grpc_gateway_library",
    compilers = [
        "@com_github_grpc_ecosystem_grpc_gateway_v2//protoc-gen-grpc-gateway:go_gen_grpc_gateway",
    ],
    embed = [":v1_go_proto"],
    importpath = "github.com/prysmaticlabs/prysm/proto/beacon/rpc/v1",
    proto = ":v1_proto",
    visibility = ["//visibility:public"],
    deps = [
        "//proto/beacon/p2p/v1:go_default_library",
<<<<<<< HEAD
        "@com_github_golang_protobuf//descriptor:go_default_library",
=======
        "@com_github_prysmaticlabs_eth2_types//:go_default_library",
>>>>>>> cbd01d4f
        "@com_github_golang_protobuf//ptypes/empty:go_default_library",
        "@com_github_prysmaticlabs_ethereumapis//eth/v1alpha1:go_default_library",
        "@go_googleapis//google/api:annotations_go_proto",
    ],
)

go_library(
    name = "go_default_library",
    embed = [":go_grpc_gateway_library"],
    importpath = "github.com/prysmaticlabs/prysm/proto/beacon/rpc/v1",
    visibility = ["//visibility:public"],
<<<<<<< HEAD
=======
)

proto_library(
    name = "v1_proto",
    srcs = ["debug.proto", "health.proto"],
    visibility = ["//visibility:public"],
    deps = [
        "//proto/beacon/p2p/v1:v1_proto",
        "@com_github_prysmaticlabs_ethereumapis//eth/v1alpha1:proto",
        "@com_google_protobuf//:empty_proto",
        "@go_googleapis//google/api:annotations_proto",
        "@gogo_special_proto//github.com/gogo/protobuf/gogoproto",
    ],
>>>>>>> cbd01d4f
)<|MERGE_RESOLUTION|>--- conflicted
+++ resolved
@@ -13,6 +13,7 @@
     visibility = ["//visibility:public"],
     deps = [
         "//proto/beacon/p2p/v1:v1_proto",
+        "@com_github_prysmaticlabs_ethereumapis//eth/ext:proto",
         "@com_github_prysmaticlabs_ethereumapis//eth/v1alpha1:proto",
         "@com_google_protobuf//:empty_proto",
         "@go_googleapis//google/api:annotations_proto",
@@ -29,12 +30,10 @@
     visibility = ["//visibility:public"],
     deps = [
         "//proto/beacon/p2p/v1:go_default_library",
-<<<<<<< HEAD
-=======
         "@com_github_prysmaticlabs_eth2_types//:go_default_library",
         "@com_github_golang_protobuf//descriptor:go_default_library",
->>>>>>> cbd01d4f
         "@com_github_golang_protobuf//ptypes/empty:go_default_library",
+        "@com_github_prysmaticlabs_ethereumapis//eth/ext:go_default_library",
         "@com_github_prysmaticlabs_ethereumapis//eth/v1alpha1:go_default_library",
         "@go_googleapis//google/api:annotations_go_proto",
         "@com_github_gogo_protobuf//gogoproto:go_default_library",
@@ -52,11 +51,8 @@
     visibility = ["//visibility:public"],
     deps = [
         "//proto/beacon/p2p/v1:go_default_library",
-<<<<<<< HEAD
         "@com_github_golang_protobuf//descriptor:go_default_library",
-=======
         "@com_github_prysmaticlabs_eth2_types//:go_default_library",
->>>>>>> cbd01d4f
         "@com_github_golang_protobuf//ptypes/empty:go_default_library",
         "@com_github_prysmaticlabs_ethereumapis//eth/v1alpha1:go_default_library",
         "@go_googleapis//google/api:annotations_go_proto",
@@ -68,20 +64,4 @@
     embed = [":go_grpc_gateway_library"],
     importpath = "github.com/prysmaticlabs/prysm/proto/beacon/rpc/v1",
     visibility = ["//visibility:public"],
-<<<<<<< HEAD
-=======
-)
-
-proto_library(
-    name = "v1_proto",
-    srcs = ["debug.proto", "health.proto"],
-    visibility = ["//visibility:public"],
-    deps = [
-        "//proto/beacon/p2p/v1:v1_proto",
-        "@com_github_prysmaticlabs_ethereumapis//eth/v1alpha1:proto",
-        "@com_google_protobuf//:empty_proto",
-        "@go_googleapis//google/api:annotations_proto",
-        "@gogo_special_proto//github.com/gogo/protobuf/gogoproto",
-    ],
->>>>>>> cbd01d4f
 )