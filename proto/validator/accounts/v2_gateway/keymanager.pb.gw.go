// Code generated by protoc-gen-grpc-gateway. DO NOT EDIT.
// source: proto/validator/accounts/v2/keymanager.proto

/*
Package ethereum_validator_accounts_v2 is a reverse proxy.

It translates gRPC into RESTful JSON APIs.
*/
package ethereum_validator_accounts_v2

import (
	"context"
<<<<<<< HEAD
=======
	"io"
	"net/http"

>>>>>>> b872d0c5
	"github.com/golang/protobuf/ptypes/empty"
	emptypb "github.com/golang/protobuf/ptypes/empty"
	"github.com/grpc-ecosystem/grpc-gateway/v2/runtime"
	"github.com/grpc-ecosystem/grpc-gateway/v2/utilities"
	github_com_prysmaticlabs_eth2_types "github.com/prysmaticlabs/eth2-types"
	"google.golang.org/grpc"
	"google.golang.org/grpc/codes"
	"google.golang.org/grpc/grpclog"
	"google.golang.org/grpc/metadata"
	"google.golang.org/grpc/status"
	"google.golang.org/protobuf/proto"
<<<<<<< HEAD
	"io"
	"net/http"
=======
>>>>>>> b872d0c5
)

// Suppress "imported and not used" errors
var _ codes.Code
var _ io.Reader
var _ status.Status
var _ = runtime.String
var _ = utilities.NewDoubleArray
var _ = metadata.Join
var _ = github_com_prysmaticlabs_eth2_types.Epoch(0)
var _ = emptypb.Empty{}
var _ = empty.Empty{}

func request_RemoteSigner_ListValidatingPublicKeys_0(ctx context.Context, marshaler runtime.Marshaler, client RemoteSignerClient, req *http.Request, pathParams map[string]string) (proto.Message, runtime.ServerMetadata, error) {
	var protoReq emptypb.Empty
	var metadata runtime.ServerMetadata

	msg, err := client.ListValidatingPublicKeys(ctx, &protoReq, grpc.Header(&metadata.HeaderMD), grpc.Trailer(&metadata.TrailerMD))
	return msg, metadata, err

}

func local_request_RemoteSigner_ListValidatingPublicKeys_0(ctx context.Context, marshaler runtime.Marshaler, server RemoteSignerServer, req *http.Request, pathParams map[string]string) (proto.Message, runtime.ServerMetadata, error) {
	var protoReq emptypb.Empty
	var metadata runtime.ServerMetadata

	msg, err := server.ListValidatingPublicKeys(ctx, &protoReq)
	return msg, metadata, err

}

var (
	filter_RemoteSigner_Sign_0 = &utilities.DoubleArray{Encoding: map[string]int{}, Base: []int(nil), Check: []int(nil)}
)

func request_RemoteSigner_Sign_0(ctx context.Context, marshaler runtime.Marshaler, client RemoteSignerClient, req *http.Request, pathParams map[string]string) (proto.Message, runtime.ServerMetadata, error) {
	var protoReq SignRequest
	var metadata runtime.ServerMetadata

	if err := req.ParseForm(); err != nil {
		return nil, metadata, status.Errorf(codes.InvalidArgument, "%v", err)
	}
	if err := runtime.PopulateQueryParameters(&protoReq, req.Form, filter_RemoteSigner_Sign_0); err != nil {
		return nil, metadata, status.Errorf(codes.InvalidArgument, "%v", err)
	}

	msg, err := client.Sign(ctx, &protoReq, grpc.Header(&metadata.HeaderMD), grpc.Trailer(&metadata.TrailerMD))
	return msg, metadata, err

}

func local_request_RemoteSigner_Sign_0(ctx context.Context, marshaler runtime.Marshaler, server RemoteSignerServer, req *http.Request, pathParams map[string]string) (proto.Message, runtime.ServerMetadata, error) {
	var protoReq SignRequest
	var metadata runtime.ServerMetadata

	if err := req.ParseForm(); err != nil {
		return nil, metadata, status.Errorf(codes.InvalidArgument, "%v", err)
	}
	if err := runtime.PopulateQueryParameters(&protoReq, req.Form, filter_RemoteSigner_Sign_0); err != nil {
		return nil, metadata, status.Errorf(codes.InvalidArgument, "%v", err)
	}

	msg, err := server.Sign(ctx, &protoReq)
	return msg, metadata, err

}

// RegisterRemoteSignerHandlerServer registers the http handlers for service RemoteSigner to "mux".
// UnaryRPC     :call RemoteSignerServer directly.
// StreamingRPC :currently unsupported pending https://github.com/grpc/grpc-go/issues/906.
// Note that using this registration option will cause many gRPC library features to stop working. Consider using RegisterRemoteSignerHandlerFromEndpoint instead.
func RegisterRemoteSignerHandlerServer(ctx context.Context, mux *runtime.ServeMux, server RemoteSignerServer) error {

	mux.Handle("GET", pattern_RemoteSigner_ListValidatingPublicKeys_0, func(w http.ResponseWriter, req *http.Request, pathParams map[string]string) {
		ctx, cancel := context.WithCancel(req.Context())
		defer cancel()
		var stream runtime.ServerTransportStream
		ctx = grpc.NewContextWithServerTransportStream(ctx, &stream)
		inboundMarshaler, outboundMarshaler := runtime.MarshalerForRequest(mux, req)
		rctx, err := runtime.AnnotateIncomingContext(ctx, mux, req, "/ethereum.validator.accounts.v2.RemoteSigner/ListValidatingPublicKeys")
		if err != nil {
			runtime.HTTPError(ctx, mux, outboundMarshaler, w, req, err)
			return
		}
		resp, md, err := local_request_RemoteSigner_ListValidatingPublicKeys_0(rctx, inboundMarshaler, server, req, pathParams)
		md.HeaderMD, md.TrailerMD = metadata.Join(md.HeaderMD, stream.Header()), metadata.Join(md.TrailerMD, stream.Trailer())
		ctx = runtime.NewServerMetadataContext(ctx, md)
		if err != nil {
			runtime.HTTPError(ctx, mux, outboundMarshaler, w, req, err)
			return
		}

		forward_RemoteSigner_ListValidatingPublicKeys_0(ctx, mux, outboundMarshaler, w, req, resp, mux.GetForwardResponseOptions()...)

	})

	mux.Handle("POST", pattern_RemoteSigner_Sign_0, func(w http.ResponseWriter, req *http.Request, pathParams map[string]string) {
		ctx, cancel := context.WithCancel(req.Context())
		defer cancel()
		var stream runtime.ServerTransportStream
		ctx = grpc.NewContextWithServerTransportStream(ctx, &stream)
		inboundMarshaler, outboundMarshaler := runtime.MarshalerForRequest(mux, req)
		rctx, err := runtime.AnnotateIncomingContext(ctx, mux, req, "/ethereum.validator.accounts.v2.RemoteSigner/Sign")
		if err != nil {
			runtime.HTTPError(ctx, mux, outboundMarshaler, w, req, err)
			return
		}
		resp, md, err := local_request_RemoteSigner_Sign_0(rctx, inboundMarshaler, server, req, pathParams)
		md.HeaderMD, md.TrailerMD = metadata.Join(md.HeaderMD, stream.Header()), metadata.Join(md.TrailerMD, stream.Trailer())
		ctx = runtime.NewServerMetadataContext(ctx, md)
		if err != nil {
			runtime.HTTPError(ctx, mux, outboundMarshaler, w, req, err)
			return
		}

		forward_RemoteSigner_Sign_0(ctx, mux, outboundMarshaler, w, req, resp, mux.GetForwardResponseOptions()...)

	})

	return nil
}

// RegisterRemoteSignerHandlerFromEndpoint is same as RegisterRemoteSignerHandler but
// automatically dials to "endpoint" and closes the connection when "ctx" gets done.
func RegisterRemoteSignerHandlerFromEndpoint(ctx context.Context, mux *runtime.ServeMux, endpoint string, opts []grpc.DialOption) (err error) {
	conn, err := grpc.Dial(endpoint, opts...)
	if err != nil {
		return err
	}
	defer func() {
		if err != nil {
			if cerr := conn.Close(); cerr != nil {
				grpclog.Infof("Failed to close conn to %s: %v", endpoint, cerr)
			}
			return
		}
		go func() {
			<-ctx.Done()
			if cerr := conn.Close(); cerr != nil {
				grpclog.Infof("Failed to close conn to %s: %v", endpoint, cerr)
			}
		}()
	}()

	return RegisterRemoteSignerHandler(ctx, mux, conn)
}

// RegisterRemoteSignerHandler registers the http handlers for service RemoteSigner to "mux".
// The handlers forward requests to the grpc endpoint over "conn".
func RegisterRemoteSignerHandler(ctx context.Context, mux *runtime.ServeMux, conn *grpc.ClientConn) error {
	return RegisterRemoteSignerHandlerClient(ctx, mux, NewRemoteSignerClient(conn))
}

// RegisterRemoteSignerHandlerClient registers the http handlers for service RemoteSigner
// to "mux". The handlers forward requests to the grpc endpoint over the given implementation of "RemoteSignerClient".
// Note: the gRPC framework executes interceptors within the gRPC handler. If the passed in "RemoteSignerClient"
// doesn't go through the normal gRPC flow (creating a gRPC client etc.) then it will be up to the passed in
// "RemoteSignerClient" to call the correct interceptors.
func RegisterRemoteSignerHandlerClient(ctx context.Context, mux *runtime.ServeMux, client RemoteSignerClient) error {

	mux.Handle("GET", pattern_RemoteSigner_ListValidatingPublicKeys_0, func(w http.ResponseWriter, req *http.Request, pathParams map[string]string) {
		ctx, cancel := context.WithCancel(req.Context())
		defer cancel()
		inboundMarshaler, outboundMarshaler := runtime.MarshalerForRequest(mux, req)
		rctx, err := runtime.AnnotateContext(ctx, mux, req, "/ethereum.validator.accounts.v2.RemoteSigner/ListValidatingPublicKeys")
		if err != nil {
			runtime.HTTPError(ctx, mux, outboundMarshaler, w, req, err)
			return
		}
		resp, md, err := request_RemoteSigner_ListValidatingPublicKeys_0(rctx, inboundMarshaler, client, req, pathParams)
		ctx = runtime.NewServerMetadataContext(ctx, md)
		if err != nil {
			runtime.HTTPError(ctx, mux, outboundMarshaler, w, req, err)
			return
		}

		forward_RemoteSigner_ListValidatingPublicKeys_0(ctx, mux, outboundMarshaler, w, req, resp, mux.GetForwardResponseOptions()...)

	})

	mux.Handle("POST", pattern_RemoteSigner_Sign_0, func(w http.ResponseWriter, req *http.Request, pathParams map[string]string) {
		ctx, cancel := context.WithCancel(req.Context())
		defer cancel()
		inboundMarshaler, outboundMarshaler := runtime.MarshalerForRequest(mux, req)
		rctx, err := runtime.AnnotateContext(ctx, mux, req, "/ethereum.validator.accounts.v2.RemoteSigner/Sign")
		if err != nil {
			runtime.HTTPError(ctx, mux, outboundMarshaler, w, req, err)
			return
		}
		resp, md, err := request_RemoteSigner_Sign_0(rctx, inboundMarshaler, client, req, pathParams)
		ctx = runtime.NewServerMetadataContext(ctx, md)
		if err != nil {
			runtime.HTTPError(ctx, mux, outboundMarshaler, w, req, err)
			return
		}

		forward_RemoteSigner_Sign_0(ctx, mux, outboundMarshaler, w, req, resp, mux.GetForwardResponseOptions()...)

	})

	return nil
}

var (
	pattern_RemoteSigner_ListValidatingPublicKeys_0 = runtime.MustPattern(runtime.NewPattern(1, []int{2, 0, 2, 1, 2, 2, 2, 0}, []string{"accounts", "v2", "remote"}, ""))

	pattern_RemoteSigner_Sign_0 = runtime.MustPattern(runtime.NewPattern(1, []int{2, 0, 2, 1, 2, 2, 2, 3}, []string{"accounts", "v2", "remote", "sign"}, ""))
)

var (
	forward_RemoteSigner_ListValidatingPublicKeys_0 = runtime.ForwardResponseMessage

	forward_RemoteSigner_Sign_0 = runtime.ForwardResponseMessage
)<|MERGE_RESOLUTION|>--- conflicted
+++ resolved
@@ -10,12 +10,9 @@
 
 import (
 	"context"
-<<<<<<< HEAD
-=======
 	"io"
 	"net/http"
 
->>>>>>> b872d0c5
 	"github.com/golang/protobuf/ptypes/empty"
 	emptypb "github.com/golang/protobuf/ptypes/empty"
 	"github.com/grpc-ecosystem/grpc-gateway/v2/runtime"
@@ -27,11 +24,6 @@
 	"google.golang.org/grpc/metadata"
 	"google.golang.org/grpc/status"
 	"google.golang.org/protobuf/proto"
-<<<<<<< HEAD
-	"io"
-	"net/http"
-=======
->>>>>>> b872d0c5
 )
 
 // Suppress "imported and not used" errors
